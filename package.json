--- conflicted
+++ resolved
@@ -11,19 +11,11 @@
   "types": "dist/index.d.ts",
   "sideEffects": false,
   "scripts": {
-<<<<<<< HEAD
-    "prepublishOnly": "npm run build",
-    "test": "NODE_OPTIONS=--loader=ts-node/esm jasmine --config=jasmine.json",
-    "tsc": "tsc -p ./tsconfig.xo.json --declaration",
-    "tsc:w": "tsc -p ./tsconfig.xo.json --declaration --watch",
-    "lint": "eslint core/**/*.ts --fix",
-=======
     "prepublishOnly": "npm build",
     "test": "NODE_OPTIONS=--loader=ts-node/esm jasmine --config=jasmine.json",
     "tsc": "tsc -p . --declaration",
     "tsc:w": "tsc -p . --declaration --watch",
     "lint": "eslint src/**/*.ts --fix",
->>>>>>> 001df7bd
     "build": "npm run lint && npm test && npm run tsc && npm run docs",
     "docs": "typedoc"
   },
